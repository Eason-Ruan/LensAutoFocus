#include "raytraced_renderer.h"
#include "bsdf.h"
#include "pathtracer/ray.h"

#include <stack>
#include <random>
#include <algorithm>
#include <sstream>

#include "camera_lensSys.h"
#include "CGL/CGL.h"
#include "CGL/vector3D.h"
#include "CGL/matrix3x3.h"
#include "CGL/lodepng.h"

#include "GL/glew.h"

#include "scene/sphere.h"
#include "scene/triangle.h"
#include "scene/light.h"

using namespace CGL::SceneObjects;

using std::min;
using std::max;

namespace CGL {

/**
 * Raytraced Renderer is a render controller that in this case.
 * It controls a path tracer to produce an rendered image from the input parameters.
 *
 * A pathtracer with BVH accelerator and BVH visualization capabilities.
 * It is always in exactly one of the following states:
 * -> INIT: is missing some data needed to be usable, like a camera or scene.
 * -> READY: fully configured, but not rendering.
 * -> VISUALIZE: visualizatiNG BVH aggregate.
 * -> RENDERING: rendering a scene.
 * -> DONE: completed rendering a scene.
 */
RaytracedRenderer::RaytracedRenderer(size_t ns_aa,
                       size_t max_ray_depth, bool isAccumBounces, size_t ns_area_light,
                       size_t ns_diff, size_t ns_glsy, size_t ns_refr,
                       size_t num_threads,
                       size_t samples_per_batch,
                       float max_tolerance,
                       HDRImageBuffer* envmap,
                       bool direct_hemisphere_sample,
                       string filename,
                       double lensRadius,
                       double focalDistance,
                       double gain,
                       bool is_spectrum_sampling,
                       bool is_autofocus,
                       double focus_point_x,
                        double focus_point_y
                       ) {
  state = INIT;

  pt = new PathTracer();

  pt->ns_aa = ns_aa;                                        // Number of samples per pixel
  pt->max_ray_depth = max_ray_depth;                        // Maximum recursion ray depth
  pt->isAccumBounces = isAccumBounces;                      // Accumulate Bounces Along Path
  pt->ns_area_light = ns_area_light;                        // Number of samples for area light
  pt->ns_diff = ns_diff;                                    // Number of samples for diffuse surface
  pt->ns_glsy = ns_diff;                                    // Number of samples for glossy surface
  pt->ns_refr = ns_refr;                                    // Number of samples for refraction
  pt->samplesPerBatch = samples_per_batch;                  // Number of samples per batch
  pt->maxTolerance = max_tolerance;                         // Maximum tolerance for early termination
  pt->direct_hemisphere_sample = direct_hemisphere_sample;  // Whether to use direct hemisphere sampling vs. Importance Sampling
  pt->gain = gain;                                              // Gain for the image
  pt->spectrumSampling = is_spectrum_sampling;          // Whether to use spectrum sampling or RGB sampling

  this->lensRadius = lensRadius;
  this->focalDistance = focalDistance;

  this->filename = filename;

  this->is_spectrum_sampling = is_spectrum_sampling;
  this->is_autofocus = is_autofocus;
  this->focus_lt = Vector2D(focus_point_x, focus_point_y);

  if (envmap) {
    pt->envLight = new EnvironmentLight(envmap);
  } else {
    pt->envLight = NULL;
  }

  bvh = NULL;
  scene = NULL;
  camera = NULL;

  show_rays = true;

  imageTileSize = 32;                     // Size of the rendering tile.
  numWorkerThreads = num_threads;         // Number of threads
  workerThreads.resize(numWorkerThreads);
}

/**
 * Destructor.
 * Frees all the internal resources used by the pathtracer.
 */
RaytracedRenderer::~RaytracedRenderer() {

  delete bvh;
  delete pt;

}

/**
 * If in the INIT state, configures the pathtracer to use the given scene. If
 * configuration is done, transitions to the READY state.
 * This DOES take ownership of the scene, and therefore deletes it if a new
 * scene is later passed in.
 * \param scene pointer to the new scene to be rendered
 */
void RaytracedRenderer::set_scene(Scene *scene) {

  if (state != INIT) {
    return;
  }

  if (this->scene != nullptr) {
    delete scene;
    delete bvh;
    selectionHistory.pop();
  }

  if (pt->envLight != nullptr) {
    scene->lights.push_back(pt->envLight);
  }

  this->scene = scene;
  build_accel();

  if (has_valid_configuration()) {
    state = READY;
  }
}

/**
 * If in the INIT state, configures the pathtracer to use the given camera. If
 * configuration is done, transitions to the READY state.
 * This DOES NOT take ownership of the camera, and doesn't delete it ever.
 * \param camera the camera to use in rendering
 */
void RaytracedRenderer::set_camera(Camera *camera) {

  if (state != INIT) {
    return;
  }

  camera->focalDistance = focalDistance;
  camera->lensRadius = lensRadius;
  this->camera = camera;

  if (has_valid_configuration()) {
    state = READY;
  }
}

/**
 * Sets the pathtracer's frame size. If in a running state (VISUALIZE,
 * RENDERING, or DONE), transitions to READY b/c a changing window size
 * would invalidate the output. If in INIT and configuration is done,
 * transitions to READY.
 * \param width width of the frame
 * \param height height of the frame
 */
void RaytracedRenderer::set_frame_size(size_t width, size_t height) {
  if (state != INIT && state != READY) {
    stop();
  }

  frame_w = width;
  frame_h = height;

  frameBuffer.resize(width, height);
  cell_tl = Vector2D(0,0); 
  cell_br = Vector2D(width, height);
  render_cell = false;

  pt->set_frame_size(width, height);

  if (has_valid_configuration()) {
    state = READY;
  }
}

bool RaytracedRenderer::has_valid_configuration() {
  return scene && camera;
}

/**
 * Update result on screen.
 * If the pathtracer is in RENDERING or DONE, it will display the result in
 * its frame buffer. If the pathtracer is in VISUALIZE mode, it will draw
 * the BVH visualization with OpenGL.
 */
void RaytracedRenderer::update_screen() {
  switch (state) {
    case INIT:
    case READY:
      break;
    case VISUALIZE:
      visualize_accel();
      break;
    case RENDERING:
      glDrawPixels(frameBuffer.w, frameBuffer.h, GL_RGBA,
                   GL_UNSIGNED_BYTE, &frameBuffer.data[0]);
      if (render_cell)
        visualize_cell();
      break;
    case DONE:
      glDrawPixels(frameBuffer.w, frameBuffer.h, GL_RGBA,
                   GL_UNSIGNED_BYTE, &frameBuffer.data[0]);
      if (render_cell)
        visualize_cell();
      break;
  }
}

/**
 * Transitions from any running state to READY.
 */
void RaytracedRenderer::stop() {
  switch (state) {
    case INIT:
    case READY:
      break;
    case VISUALIZE:
      while (selectionHistory.size() > 1) {
        selectionHistory.pop();
      }
      state = READY;
      break;
    case RENDERING:
      continueRaytracing = false;
    case DONE:
      for (int i=0; i<numWorkerThreads; i++) {
            workerThreads[i]->join();
            delete workerThreads[i];
        }
      state = READY;
      break;
  }
}

/**
 * If the pathtracer is in READY, delete all internal data, transition to INIT.
 */
void RaytracedRenderer::clear() {
  if (state != READY) return;
  delete bvh;
  bvh = NULL;
  scene = NULL;
  camera = NULL;
  selectionHistory.pop();
  frameBuffer.resize(0, 0);
  state = INIT;
  render_cell = false;

  pt->clear();
}

/**
 * If the pathtracer is in READY, transition to VISUALIZE.
 */
void RaytracedRenderer::start_visualizing() {
  if (state != READY) {
    return;
  }
  state = VISUALIZE;
}

/**
 * If the pathtracer is in READY, transition to RENDERING.
 */
void RaytracedRenderer::start_raytracing(float adjusted_focus) {
  if (state != READY) return;

  rayLog.clear();
  workQueue.clear();

  state = RENDERING;

  continueRaytracing = true;
  workerDoneCount = 0;

  const size_t width = frameBuffer.w;
  const size_t height = frameBuffer.h;

  pt->clear();
  pt->set_frame_size(width, height);

  pt->bvh = bvh;
  pt->scene = scene;

  /* lens */
  
  fprintf(stdout, "[PathTracer] Initializing lens system...\n"); fflush(stdout);
  bool use_lens_system = true;
  try {
    cameraLens = new CameraLensSys("./data/dgauss50mm.json", static_cast<double>(width), static_cast<double>(height));
    if (!cameraLens || !cameraLens->lensSys) {
      fprintf(stderr, "[PathTracer] Error: Failed to initialize lens system!\n");
      use_lens_system = false;
    }
    
    if (use_lens_system) {
      // initialize sampler
      fprintf(stdout, "[PathTracer] Creating random sampler...\n"); fflush(stdout);
      sampler = new Prl2::RandomSampler;
      fprintf(stdout, "[PathTracer] Assigning sampler to camera...\n"); fflush(stdout);
      cameraLens->random_sampler = sampler;
    }
    
    if (use_lens_system) {
      fprintf(stdout, "[PathTracer] Setting up camera placement...\n"); fflush(stdout);
      cameraLens->copy_placement(*camera);
      
      fprintf(stdout, "[PathTracer] Focusing lens system...\n"); fflush(stdout);
      // 设置为新的相机
<<<<<<< HEAD
      cameraLens->lensSys->focus(!is_autofocus ? focalDistance : 50000.0); // TODO: remove hard code
=======
      cameraLens->lensSys->focus(adjusted_focus);
      std::cout << "[PathTracer] Camera  at focus = " << adjusted_focus << std::endl;
>>>>>>> 96714ada
      fprintf(stdout, "[PathTracer] Computing default exit pupil bounds...\n"); fflush(stdout);
      cameraLens->lensSys->compute_exit_pupil_bounds();
      pt->camera = cameraLens;
      fprintf(stdout, "[PathTracer] Lens system default initialization complete.\n"); fflush(stdout);
<<<<<<< HEAD
      if (is_autofocus) {
        autofocus(focus_lt);
      }
=======
      //autofocus(Vector2D(0,0)); // where do the autofocusing.
>>>>>>> 96714ada
    } else {
      if (cameraLens) {
        delete cameraLens;
        cameraLens = nullptr;
      }
      if (sampler) {
        delete sampler;
        sampler = nullptr;
      }
      pt->camera = camera;
      fprintf(stdout, "[PathTracer] Using standard camera instead of lens system.\n"); fflush(stdout);
    }
  } catch (const std::exception& e) {
    fprintf(stderr, "[PathTracer] Error during lens setup: %s\n", e.what());
    if (cameraLens) {
      delete cameraLens;
      cameraLens = nullptr;
    }
    if (sampler) {
      delete sampler;
      sampler = nullptr;
    }
    pt->spectrumSampling = false;
    pt->camera = camera;
    fprintf(stdout, "[PathTracer] Using standard camera instead of lens system.\n"); fflush(stdout);
  } catch (...) {
    fprintf(stderr, "[PathTracer] Unknown error during lens setup!\n");
    if (cameraLens) {
      delete cameraLens;
      cameraLens = nullptr;
    }
    if (sampler) {
      delete sampler;
      sampler = nullptr;
    }
    pt->camera = camera;
    fprintf(stdout, "[PathTracer] Using standard camera instead of lens system.\n"); fflush(stdout);
  }

  if (!render_cell) {
    frameBuffer.clear();
    num_tiles_w = width / imageTileSize + 1;
    num_tiles_h = height / imageTileSize + 1;
    tilesTotal = num_tiles_w * num_tiles_h;
    tilesDone = 0;
    tile_samples.resize(num_tiles_w * num_tiles_h);
    memset(&tile_samples[0], 0, num_tiles_w * num_tiles_h * sizeof(int));

    // populate the tile work queue
    for (size_t y = 0; y < height; y += imageTileSize) {
        for (size_t x = 0; x < width; x += imageTileSize) {
            workQueue.put_work(WorkItem(x, y, imageTileSize, imageTileSize));
        }
    }
  } else {
    int w = (cell_br-cell_tl).x;
    int h = (cell_br-cell_tl).y;
    int imTS = imageTileSize / 4;
    num_tiles_w = w / imTS + 1;
    num_tiles_h = h / imTS + 1;
    tilesTotal = num_tiles_w * num_tiles_h;
    tilesDone = 0;
    tile_samples.resize(num_tiles_w * num_tiles_h);
    memset(&tile_samples[0], 0, num_tiles_w * num_tiles_h * sizeof(int));

    // populate the tile work queue
    for (size_t y = cell_tl.y; y < cell_br.y; y += imTS) {
      for (size_t x = cell_tl.x; x < cell_br.x; x += imTS) {
        workQueue.put_work(WorkItem(x, y, 
          std::min(imTS, static_cast<int>(cell_br.x-x)), 
          std::min(imTS, static_cast<int>(cell_br.y-y))));
      }
    }
  }

  bvh->total_isects = 0; bvh->total_rays = 0;
  // launch threads
  fprintf(stdout, "[PathTracer] Rendering... "); fflush(stdout);
  for (int i=0; i<numWorkerThreads; i++) {
      workerThreads[i] = new std::thread(&RaytracedRenderer::worker_thread, this);
  }
}

void RaytracedRenderer::render_to_file(string filename, size_t x, size_t y, size_t dx, size_t dy) {
  if (x == -1) {
    /*unique_lock<std::mutex> lk(m_done);
    start_raytracing(adjusted_focus);
    cv_done.wait(lk, [this]{ return state == DONE; });
    lk.unlock();
    save_image(filename);
    fprintf(stdout, "[PathTracer] Job completed.\n");*/
      float best_focus = autofocus(Vector2D(0, 0));
      float delta = focalDistance - best_focus;
      int iter = 10;
      fprintf(stdout, "[PathTracer] A.\n");fflush(stdout);
      std::string folder = filename;
      if (!folder.empty() && folder.back() != '/' && folder.back() != '\\') {
          folder += '/';  // 确保末尾有 '/'
      }

      for (int i = 0; i < iter; ++i) {
          float adjusted_focus = focalDistance - delta * (static_cast<float>(i) / iter);

          this->stop();// <-- 加上这句恢复到 READY 状态，否则 start_raytracing 会被跳过

          std::unique_lock<std::mutex> lk(m_done);
          start_raytracing(adjusted_focus);
          cv_done.wait(lk, [this] { return state == DONE; });
          lk.unlock();

          std::stringstream ss;
          ss << folder << "focus_" << i << ".png";  // 生成形如 ./image/focus_0.png
          save_image(ss.str());

          std::cout << "[PathTracer] Saved: " << ss.str() << " at focus = " << adjusted_focus << std::endl;
          fprintf(stdout, "[PathTracer] myJob completed.\n");
      }
  } else {
    /*render_cell = true;
    cell_tl = Vector2D(x,y);
    cell_br = Vector2D(x+dx,y+dy);
    ImageBuffer buffer;
    raytrace_cell(buffer);
    save_image(filename, &buffer);
    fprintf(stdout, "[PathTracer] Cell job completed.\n");*/
      render_cell = true;
      fprintf(stdout, "[PathTracer] B.\n");fflush(stdout);
      cell_tl = Vector2D(x, y);
      cell_br = Vector2D(x + dx, y + dy);
      ImageBuffer buffer;
      raytrace_cell(buffer);
      std::string folder = filename;
      fprintf(stdout, "[PathTracer] Entering render_else");
      if (!folder.empty() && folder.back() != '/' && folder.back() != '\\') {
          folder += '/';  // 确保末尾有 '/'
      }
      std::stringstream ss;
      ss << folder << "focus_cell.png";  // 生成形如 ./image/focus_0.png
      save_image(ss.str());
      //save_image(filename, &buffer);
      fprintf(stdout, "[PathTracer] Cell job completed.\n");

  }
}


void RaytracedRenderer::build_accel() {

  // collect primitives //
  fprintf(stdout, "[PathTracer] Collecting primitives... "); fflush(stdout);
  timer.start();
  vector<Primitive *> primitives;
  for (SceneObject *obj : scene->objects) {
    const vector<Primitive *> &obj_prims = obj->get_primitives();
    primitives.reserve(primitives.size() + obj_prims.size());
    primitives.insert(primitives.end(), obj_prims.begin(), obj_prims.end());
  }
  timer.stop();
  fprintf(stdout, "Done! (%.4f sec)\n", timer.duration());

  // build BVH //
  fprintf(stdout, "[PathTracer] Building BVH from %lu primitives... ", primitives.size()); 
  fflush(stdout);
  timer.start();
  bvh = new BVHAccel(primitives);
  timer.stop();
  fprintf(stdout, "Done! (%.4f sec)\n", timer.duration());

  // initial visualization //
  selectionHistory.push(bvh->get_root());
}

void RaytracedRenderer::visualize_accel() const {

  glPushAttrib(GL_ENABLE_BIT);
  glDisable(GL_LIGHTING);
  glLineWidth(1);
  glEnable(GL_DEPTH_TEST);

  // hardcoded color settings
  Color cnode = Color(.5, .5, .5); float cnode_alpha = 0.25f;
  Color cnode_hl = Color(1., .25, .0); float cnode_hl_alpha = 0.6f;
  Color cnode_hl_child = Color(1., 1., 1.); float cnode_hl_child_alpha = 0.6f;

  Color cprim_hl_left = Color(.6, .6, 1.); float cprim_hl_left_alpha = 1.f;
  Color cprim_hl_right = Color(.8, .8, 1.); float cprim_hl_right_alpha = 1.f;
  Color cprim_hl_edges = Color(0., 0., 0.); float cprim_hl_edges_alpha = 0.5f;

  BVHNode *selected = selectionHistory.top();

  // render solid geometry (with depth offset)
  glPolygonOffset(1.0, 1.0);
  glEnable(GL_POLYGON_OFFSET_FILL);

  if (selected->isLeaf()) {
    bvh->draw(selected, cprim_hl_left, cprim_hl_left_alpha);
  } else {
    bvh->draw(selected->l, cprim_hl_left, cprim_hl_left_alpha);
    bvh->draw(selected->r, cprim_hl_right, cprim_hl_right_alpha);
  }

  glDisable(GL_POLYGON_OFFSET_FILL);

  // draw geometry outline
  bvh->drawOutline(selected, cprim_hl_edges, cprim_hl_edges_alpha);

  // keep depth buffer check enabled so that mesh occluded bboxes, but
  // disable depth write so that bboxes don't occlude each other.
  glDepthMask(GL_FALSE);

  // create traversal stack
  stack<BVHNode *> tstack;

  // push initial traversal data
  tstack.push(bvh->get_root());

  // draw all BVH bboxes with non-highlighted color
  while (!tstack.empty()) {

    BVHNode *current = tstack.top();
    tstack.pop();

    current->bb.draw(cnode, cnode_alpha);
    if (current->l) tstack.push(current->l);
    if (current->r) tstack.push(current->r);
  }

  // draw selected node bbox and primitives
  if (selected->l) selected->l->bb.draw(cnode_hl_child, cnode_hl_child_alpha);
  if (selected->r) selected->r->bb.draw(cnode_hl_child, cnode_hl_child_alpha);

  glLineWidth(3.f);
  selected->bb.draw(cnode_hl, cnode_hl_alpha);

  // now perform visualization of the rays
  if (show_rays) {
      glLineWidth(1.f);
      glBegin(GL_LINES);

      for (size_t i=0; i<rayLog.size(); i+=500) {

          const static double VERY_LONG = 10e4;
          double ray_t = VERY_LONG;

          // color rays that are hits yellow
          // and rays this miss all geometry red
          if (rayLog[i].hit_t >= 0.0) {
              ray_t = rayLog[i].hit_t;
              glColor4f(1.f, 1.f, 0.f, 0.1f);
          } else {
              glColor4f(1.f, 0.f, 0.f, 0.1f);
          }

          Vector3D end = rayLog[i].o + ray_t * rayLog[i].d;

          glVertex3f(rayLog[i].o[0], rayLog[i].o[1], rayLog[i].o[2]);
          glVertex3f(end[0], end[1], end[2]);
      }
      glEnd();
  }

  glDepthMask(GL_TRUE);
  glPopAttrib();
}

void RaytracedRenderer::visualize_cell() const {
  glPushAttrib(GL_VIEWPORT_BIT);
  glViewport(0, 0, frameBuffer.w, frameBuffer.h);

  glMatrixMode(GL_PROJECTION);
  glPushMatrix();
  glLoadIdentity();
  glOrtho(0, frameBuffer.w, frameBuffer.h, 0, 0, 1);

  glMatrixMode(GL_MODELVIEW);
  glPushMatrix();
  glLoadIdentity();
  glTranslatef(0, 0, -1);

  glColor4f(1.0, 0.0, 0.0, 0.8);
  glDisable(GL_DEPTH_TEST);
  glDisable(GL_LIGHTING);

  // Draw the Red Rectangle.
  glBegin(GL_LINE_LOOP);
  glVertex2f(cell_tl.x, frameBuffer.h-cell_br.y);
  glVertex2f(cell_br.x, frameBuffer.h-cell_br.y);
  glVertex2f(cell_br.x, frameBuffer.h-cell_tl.y);
  glVertex2f(cell_tl.x, frameBuffer.h-cell_tl.y);
  glEnd();

  glMatrixMode(GL_PROJECTION);
  glPopMatrix();

  glMatrixMode(GL_MODELVIEW);
  glPopMatrix();

  glPopAttrib();

  glEnable(GL_LIGHTING);
  glEnable(GL_DEPTH_TEST);
}

/**
 * If the pathtracer is in VISUALIZE, handle key presses to traverse the bvh.
 */
void RaytracedRenderer::key_press(int key) {
  BVHNode *current = selectionHistory.top();
  switch (key) {
  case ']':
    pt->ns_aa *=2;
    fprintf(stdout, "[PathTracer] Samples per pixel changed to %lu\n", pt->ns_aa);
    //tm_key = clamp(tm_key + 0.02f, 0.0f, 1.0f);
    break;
  case '[':
    //tm_key = clamp(tm_key - 0.02f, 0.0f, 1.0f);
    pt->ns_aa /=2;
    if (pt->ns_aa < 1) pt->ns_aa = 1;
    fprintf(stdout, "[PathTracer] Samples per pixel changed to %lu\n", pt->ns_aa);
    break;
  case '=': case '+':
    pt->ns_area_light *= 2;
    fprintf(stdout, "[PathTracer] Area light sample count increased to %zu.\n", pt->ns_area_light);
    break;
  case '-': case '_':
    if (pt->ns_area_light > 1) pt->ns_area_light /= 2;
    fprintf(stdout, "[PathTracer] Area light sample count decreased to %zu.\n", pt->ns_area_light);
    break;
  case '.': case '>':
    pt->max_ray_depth++;
    fprintf(stdout, "[PathTracer] Max ray depth increased to %zu.\n", pt->max_ray_depth);
    break;
  case ',': case '<':
    if (pt->max_ray_depth) pt->max_ray_depth--;
    fprintf(stdout, "[PathTracer] Max ray depth decreased to %zu.\n", pt->max_ray_depth);
    break;
  case 'h': case 'H':
    pt->direct_hemisphere_sample = !pt->direct_hemisphere_sample;
    fprintf(stdout, "[PathTracer] Toggled direct lighting to %s\n", (pt->direct_hemisphere_sample ? "uniform hemisphere sampling" : "importance light sampling"));
    break;
  case 'k': case 'K':
    pt->camera->lensRadius = std::max(pt->camera->lensRadius - 0.05, 0.0);
    fprintf(stdout, "[PathTracer] Camera lens radius reduced to %f.\n", pt->camera->lensRadius);
    break;
  case 'l': case 'L':
    pt->camera->lensRadius = pt->camera->lensRadius + 0.05;
    fprintf(stdout, "[PathTracer] Camera lens radius increased to %f.\n", pt->camera->lensRadius);
    break;
  case ';':
    pt->camera->focalDistance = std::max(pt->camera->focalDistance - 0.1, 0.0);
    fprintf(stdout, "[PathTracer] Camera focal distance reduced to %f.\n", pt->camera->focalDistance);
    break;
  case '\'':
    pt->camera->focalDistance = pt->camera->focalDistance + 0.1;
    fprintf(stdout, "[PathTracer] Camera focal distance increased to %f.\n", pt->camera->focalDistance);
    break;
  case KEYBOARD_UP:
    if (current != bvh->get_root()) {
        selectionHistory.pop();
    }
    break;
  case KEYBOARD_LEFT:
    if (current->l) {
        selectionHistory.push(current->l);
    }
    break;
  case KEYBOARD_RIGHT:
    if (current->l) {
        selectionHistory.push(current->r);
    }
    break;

  case 'C':
    render_cell = !render_cell;
    if (render_cell)
      fprintf(stdout, "[PathTracer] Now in cell render mode.\n");
    else
      fprintf(stdout, "[PathTracer] No longer in cell render mode.\n");
    break;

  case 'a': case 'A':
    show_rays = !show_rays;
  default:
    return;
  }
}

/**
 * Raytrace a tile of the scene and update the frame buffer. Is run
 * in a worker thread.
 */
void RaytracedRenderer::raytrace_tile(int tile_x, int tile_y,
                               int tile_w, int tile_h) {
  size_t w = frame_w;
  size_t h = frame_h;

  size_t tile_start_x = tile_x;
  size_t tile_start_y = tile_y;

  size_t tile_end_x = std::min(tile_start_x + tile_w, w);
  size_t tile_end_y = std::min(tile_start_y + tile_h, h);

  size_t tile_idx_x = tile_x / imageTileSize;
  size_t tile_idx_y = tile_y / imageTileSize;
  size_t num_samples_tile = tile_samples[tile_idx_x + tile_idx_y * num_tiles_w];

  for (size_t y = tile_start_y; y < tile_end_y; y++) {
    if (!continueRaytracing) return;
    for (size_t x = tile_start_x; x < tile_end_x; x++) {
      pt->raytrace_pixel(x, y);
    }
  }

  tile_samples[tile_idx_x + tile_idx_y * num_tiles_w] += 1;

  pt->write_to_framebuffer(frameBuffer, tile_start_x, tile_start_y, tile_end_x, tile_end_y);
}

void RaytracedRenderer::trace_focus_tile(const int tile_x, const int tile_y,
                               int tile_w, int tile_h, HDRImageBuffer* focus_buffer) {
  const int w = 32;
  const int h = 32;

  const size_t tile_start_x = tile_x;
  const size_t tile_start_y = tile_y;

  const size_t tile_end_x = tile_x + std::min(tile_w, w);
  const size_t tile_end_y = tile_y + std::min(tile_h, h);

  for (size_t y = tile_start_y; y < tile_end_y; y++) {
    for (size_t x = tile_start_x; x < tile_end_x; x++) {
      pt->raytrace_pixel(x, y, true, focus_buffer, static_cast<int>(focus_lt.x), static_cast<int>(focus_lt.y));
    }
  }
}

void RaytracedRenderer::raytrace_cell(ImageBuffer& buffer) {
  size_t tile_start_x = cell_tl.x;
  size_t tile_start_y = cell_tl.y;

  size_t tile_end_x = cell_br.x;
  size_t tile_end_y = cell_br.y;

  size_t w = tile_end_x - tile_start_x;
  size_t h = tile_end_y - tile_start_y;
  HDRImageBuffer sb(w, h);
  buffer.resize(w,h);
  float adjusted_focus;
  stop();
  render_cell = true;
  {
    unique_lock<std::mutex> lk(m_done);
    start_raytracing(adjusted_focus);
    cv_done.wait(lk, [this]{ return state == DONE; });
    lk.unlock();
  }

  for (size_t y = tile_start_y; y < tile_end_y; y++) {
    for (size_t x = tile_start_x; x < tile_end_x; x++) {
      buffer.data[w*(y-tile_start_y)+(x-tile_start_x)] = frameBuffer.data[x+y*frame_w];
    }
  }
}

float RaytracedRenderer::computeContrast(const HDRImageBuffer* buffer) {
  float sum = 0.0f;
  for (size_t y = 1; y + 1 < buffer->h; ++y) {
    for (size_t x = 1; x + 1 < buffer->w; ++x) {

      const Vector3D& P  = buffer->data[x + y * buffer->w];
      const Vector3D& PR = buffer->data[x+1 + y * buffer->w];
      const Vector3D& PL = buffer->data[x-1 + y * buffer->w];
      const Vector3D& PU = buffer->data[x + (y-1) * buffer->w];
      const Vector3D& PD = buffer->data[x + (y+1) * buffer->w];

      auto lum = [&](const Vector3D& v){
        return 0.2126f*v.x + 0.7152f*v.y + 0.0722f*v.z;
      };
      float lm = lum(P), lR = lum(PR), lL = lum(PL), lU = lum(PU), lD = lum(PD);

      float gx = lR - lL;
      float gy = lU - lD;
      sum += gx*gx + gy*gy;
    }
  }
  return sum;
}


<<<<<<< HEAD
void RaytracedRenderer::autofocus(const Vector2D left_top) {
  const State original_state = state;
  constexpr size_t w = 32;
  constexpr size_t h = 32;
  focusBuffer = new HDRImageBuffer(w, h);
  bool is_focused = false;
  constexpr float near = 600.0f;
  constexpr float far = 50000.0f;
  constexpr int max_iter = 10;
  constexpr float threshold = 0.1f;
  float low = near;
  float high = far;
  float curr = far; // assume low <= curr <= high always stands
  int iter = 0;
  float delta;


  while (!is_focused) {
    if (iter++ > max_iter) {
      fprintf(stdout, "[PathTracer] Autofocus failed!\n"); fflush(stdout);
      break;
    }

    // TODO: sampling each pixel with path tracer
    state = FOCUS_RENDERING;
    const int imTS_size = imageTileSize / 4;
    num_tiles_w = w / imTS_size+ 1;
    num_tiles_h = h / imTS_size + 1;
    tilesTotal = num_tiles_w * num_tiles_h;
    tilesDone = 0;

    // set the search focus
    const float mid_low = low + (high - low) / 3.0f; //-----low---mid_low---mid_high---high-----
    const float mid_high = low + 2 * (high - low) / 3.0f;
    delta = mid_low - curr;
    deltas.push_back(delta);
    fprintf(stdout, "[PathTracer] Focusing with delta %.2f \n", delta); fflush(stdout);
    pt->focus(delta);

    // populate the tile work queue
    {
      workerDoneCount = 0;
      unique_lock<std::mutex> lk(f_done);
      for (auto y = static_cast<size_t>(left_top.y); y < left_top.y + h; y += imTS_size) {
        for (auto x = static_cast<size_t>(left_top.x); x < left_top.x + w; x += imTS_size) {
          workQueue.put_work(WorkItem(x, y, imTS_size, imTS_size));
        }
      }
      fprintf(stdout, "[PathTracer] Focusing... "); fflush(stdout);
      for (int i=0; i<numWorkerThreads; i++) {
        workerThreads[i] = new std::thread(&RaytracedRenderer::focus_thread, this);
      }

      f_cv_done.wait(lk, [this]{ return state == FOCUS_RENDER_DONE; });
      lk.unlock();
    }
    //evaluate the focusBuffer
    const float contrast1 = computeContrast(focusBuffer);
    focusBuffer->clear();

    // evaluate the second focus
    state = FOCUS_RENDERING;
    tilesDone = 0;
    delta = - delta + mid_high - curr;
    deltas.push_back(delta);
    fprintf(stdout, "[PathTracer] Focusing with delta %.2f \n", delta); fflush(stdout);
    pt->focus(delta);
    curr = mid_high;

    // populate the tile work queue
    {
      workerDoneCount = 0;
      unique_lock<std::mutex> lk(f_done);
      for (auto y = static_cast<size_t>(left_top.y); y < left_top.y + h; y += imTS_size) {
        for (auto x = static_cast<size_t>(left_top.x); x < left_top.x + w; x += imTS_size) {
          workQueue.put_work(WorkItem(x, y, imTS_size, imTS_size));
        }
      }
      fprintf(stdout, "[PathTracer] Focusing... "); fflush(stdout);
      for (int i=0; i < numWorkerThreads; i++) {
        workerThreads[i] = new std::thread(&RaytracedRenderer::focus_thread, this);
      }
      f_cv_done.wait(lk, [this]{ return state == FOCUS_RENDER_DONE; });
      lk.unlock();
    }

    //evaluate the focusBuffer
    const float contrast2 = computeContrast(focusBuffer);
    fprintf(stdout, "[PathTracer] Contrast 1: %f Contrast 2: %f \n", contrast1, contrast2); fflush(stdout);
    focusBuffer->clear();
    if ( contrast1 > contrast2){
      high = mid_high;
    }else {
      low = mid_low;
    }
    if ( abs(contrast1 - contrast2) < threshold && abs(mid_high - mid_low) < threshold * (far - near)) {
      is_focused = true;
      fprintf(stdout, "[PathTracer] Autofocus complete!\n"); fflush(stdout);
    }
  }
  state = original_state; // return with original state
  delete focusBuffer;
  workerDoneCount = 0;
=======
float RaytracedRenderer::autofocus(const Vector2D left_top) {
    //简化处理
    float curr = 5;
    return curr;
  //const State original_state = state;
  //constexpr size_t w = 32;
  //constexpr size_t h = 32;
  //focusBuffer = new HDRImageBuffer(w, h);
  //bool is_focused = false;
  //float near = 0.0f;
  //float far = 50000.0f;
  //float low = near;
  //float high = far;
  //float contrast1, contrast2;
  //float curr = far;// assume low <= curr <= high always stands
  //int max_iter = 10;
  //int iter = 0;
  //float threshold = 0.1f;
  //float delta;


  //while (!is_focused) {
  //  if (iter++ > max_iter) {
  //    fprintf(stdout, "[PathTracer] Autofocus failed!\n"); fflush(stdout);
  //    break;
  //  }

  //  // TODO: sampling each pixel with path tracer
  //  state = FOCUS_RENDERING;
  //  num_tiles_w = w / imageTileSize + 1;
  //  num_tiles_h = h / imageTileSize + 1;
  //  tilesTotal = num_tiles_w * num_tiles_h;
  //  tilesDone = 0;

  //  // set the search focus
  //  float mid_low = low + (high - low) / 3.0f; //-----low---mid_low---mid_high---high-----
  //  float mid_high = low + 2 * (high - low) / 3.0f;
  //  delta = curr - mid_low;
  //  pt->focus(delta);

  //  // populate the tile work queue
  //  {
  //    for (auto y = static_cast<size_t>(left_top.y); y < h; y += imageTileSize) {
  //      for (auto x = static_cast<size_t>(left_top.x); x < w; x += imageTileSize) {
  //        workQueue.put_work(WorkItem(x, y, imageTileSize, imageTileSize));
  //      }
  //    }
  //    fprintf(stdout, "[PathTracer] Focusing... "); fflush(stdout);
  //    for (int i=0; i<numWorkerThreads; i++) {
  //      workerThreads[i] = new std::thread(&RaytracedRenderer::focus_thread, this);
  //    }
  //    unique_lock<std::mutex> lk(m_done);
  //    cv_done.wait(lk, [this]{ return state == FOCUS_RENDER_DONE; });
  //    lk.unlock();
  //  }
  //  //evaluate the focusBuffer
  //  contrast1 = computeContrast(focusBuffer); 
  //  focusBuffer->clear();

  //  // evaluate the second focus
  //  state = FOCUS_RENDERING;
  //  pt->focus(-delta);
  //  delta = curr - mid_high;
  //  pt->focus(delta);
  //  curr = mid_high;

  //  // populate the tile work queue
  //  {    
  //    for (auto y = static_cast<size_t>(left_top.y); y < h; y += imageTileSize) {
  //      for (auto x = static_cast<size_t>(left_top.x); x < w; x += imageTileSize) {
  //        workQueue.put_work(WorkItem(x, y, imageTileSize, imageTileSize));
  //      }
  //    }
  //    fprintf(stdout, "[PathTracer] Focusing... "); fflush(stdout);
  //    for (int i=0; i<numWorkerThreads; i++) {
  //      workerThreads[i] = new std::thread(&RaytracedRenderer::focus_thread, this);
  //    }
  //    unique_lock<std::mutex> lk(m_done);
  //    cv_done.wait(lk, [this]{ return state == FOCUS_RENDER_DONE; });
  //    lk.unlock();
  //  }

  //  //evaluate the focusBuffer
  //  contrast2 = computeContrast(focusBuffer);
  //  focusBuffer->clear();
  //  if ( contrast1 > contrast2){
  //    high = mid_high;
  //    pt->focus(curr - mid_low);
  //  }
  //  else
  //    low = mid_low;
  //  if ( abs(contrast1 - contrast2) < threshold || abs(mid_high - mid_low) < threshold) {
  //    is_focused = true;
  //    fprintf(stdout, "[PathTracer] Autofocus complete!\n"); fflush(stdout);
  //  }
  //}
  //state = original_state; // return with original state
  //delete focusBuffer;
>>>>>>> 96714ada
}

void RaytracedRenderer::worker_thread() {

  Timer timer;
  timer.start();

  WorkItem work;
  while (continueRaytracing && workQueue.try_get_work(&work)) {
    raytrace_tile(work.tile_x, work.tile_y, work.tile_w, work.tile_h);
    { 
      lock_guard<std::mutex> lk(m_done);
      ++tilesDone;
      cout << "\r[PathTracer] Rendering... " << int((double)tilesDone/ tilesTotal * 100) << '%';
      cout.flush();
    }
  }

  ++ workerDoneCount;
  if (!continueRaytracing && workerDoneCount == numWorkerThreads) {
    timer.stop();
    fprintf(stdout, "\n[PathTracer] Rendering canceled!\n");
    state = READY;
  }

  if (continueRaytracing && workerDoneCount == numWorkerThreads) {
    timer.stop();
    fprintf(stdout, "\r[PathTracer] Rendering... 100%%! (%.4fs)\n", timer.duration());
    fprintf(stdout, "[PathTracer] BVH traced %llu rays.\n", bvh->total_rays);
    fprintf(stdout, "[PathTracer] Average speed %.4f million rays per second.\n", (double)bvh->total_rays / timer.duration() * 1e-6);
    fprintf(stdout, "[PathTracer] Averaged %f intersection tests per ray.\n", (((double)bvh->total_isects)/bvh->total_rays));

    lock_guard<std::mutex> lk(m_done);
    state = DONE;
    cv_done.notify_one();
  }
}

void RaytracedRenderer::focus_thread() {
  Timer timer;
  timer.start();

  WorkItem work;
  while (workQueue.try_get_work(&work)) {
    trace_focus_tile(work.tile_x, work.tile_y, work.tile_w, work.tile_h, focusBuffer);
    {
      lock_guard<std::mutex> lk(f_done);
      ++tilesDone;
      cout << "\r[PathTracer] Focusing... " << int(static_cast<double>(tilesDone) / static_cast<double>(tilesTotal) * 100) << "% \n";
      cout.flush();
    }
  }

  ++ workerDoneCount;
  if (workerDoneCount == numWorkerThreads) {
    timer.stop();
    fprintf(stdout, "\r[PathTracer] Focusing... 100%%! (%.4fs)\n", timer.duration());
    lock_guard<std::mutex> lk(f_done);
    state = FOCUS_RENDER_DONE;
    f_cv_done.notify_one();
  }
}

void RaytracedRenderer::save_image(string filename, ImageBuffer* buffer) {

  if (state != DONE) return;

  if (!buffer)
    buffer = &frameBuffer;

  if (filename == "") {
    time_t rawtime;
    time (&rawtime);

    time_t t = time(nullptr);
    tm *lt = localtime(&t);
    stringstream ss;
    ss << this->filename << "_screenshot_" << lt->tm_mon+1 << "-" << lt->tm_mday << "_" 
      << lt->tm_hour << "-" << lt->tm_min << "-" << lt->tm_sec << ".png";
    filename = ss.str();  
  }

  uint32_t* frame = &buffer->data[0];
  size_t w = buffer->w;
  size_t h = buffer->h;
  uint32_t* frame_out = new uint32_t[w * h];
  for(size_t i = 0; i < h; ++i) {
    memcpy(frame_out + i * w, frame + (h - i - 1) * w, 4 * w);
  }
  
  for (size_t i = 0; i < w * h; ++i) {
    frame_out[i] |= 0xFF000000;
  }

  fprintf(stderr, "[PathTracer] Saving to file: %s... ", filename.c_str());
  lodepng::encode(filename, (unsigned char*) frame_out, w, h);
  fprintf(stderr, "Done!\n");
  
  delete[] frame_out;

  save_sampling_rate_image(filename);
}

void RaytracedRenderer::save_sampling_rate_image(string filename) {
  size_t w = frameBuffer.w;
  size_t h = frameBuffer.h;
  ImageBuffer outputBuffer(w, h);

  for (int x = 0; x < w; x++) {
      for (int y = 0; y < h; y++) {
          float samplingRate = pt->sampleCountBuffer[y * w + x] * 1.0f / pt->ns_aa;

          Color c;
          if (samplingRate <= 0.5) {
              float r = (0.5 - samplingRate) / 0.5;
              c = Color(0.0f, 0.0f, 1.0f) * r + Color(0.0f, 1.0f, 0.0f) * (1.0 - r);
          } else {
              float r = (1.0 - samplingRate) / 0.5;
              c = Color(0.0f, 1.0f, 0.0f) * r + Color(1.0f, 0.0f, 0.0f) * (1.0 - r);
          }
          outputBuffer.update_pixel(c, x, h - 1 - y);
      }
  }
  uint32_t* frame_out = new uint32_t[w * h];
  
  for (size_t i = 0; i < w * h; ++i) {
    uint32_t out_color_hex = 0;
    frame_out[i] = outputBuffer.data.data()[i];
    frame_out[i] |= 0xFF000000;
  }

  lodepng::encode(filename.substr(0,filename.size()-4) + "_rate.png", (unsigned char*) frame_out, w, h);
  
  delete[] frame_out;
}

}  // namespace CGL<|MERGE_RESOLUTION|>--- conflicted
+++ resolved
@@ -278,7 +278,7 @@
 /**
  * If the pathtracer is in READY, transition to RENDERING.
  */
-void RaytracedRenderer::start_raytracing(float adjusted_focus) {
+void RaytracedRenderer::start_raytracing() {
   if (state != READY) return;
 
   rayLog.clear();
@@ -323,23 +323,14 @@
       
       fprintf(stdout, "[PathTracer] Focusing lens system...\n"); fflush(stdout);
       // 设置为新的相机
-<<<<<<< HEAD
       cameraLens->lensSys->focus(!is_autofocus ? focalDistance : 50000.0); // TODO: remove hard code
-=======
-      cameraLens->lensSys->focus(adjusted_focus);
-      std::cout << "[PathTracer] Camera  at focus = " << adjusted_focus << std::endl;
->>>>>>> 96714ada
       fprintf(stdout, "[PathTracer] Computing default exit pupil bounds...\n"); fflush(stdout);
       cameraLens->lensSys->compute_exit_pupil_bounds();
       pt->camera = cameraLens;
       fprintf(stdout, "[PathTracer] Lens system default initialization complete.\n"); fflush(stdout);
-<<<<<<< HEAD
       if (is_autofocus) {
         autofocus(focus_lt);
       }
-=======
-      //autofocus(Vector2D(0,0)); // where do the autofocusing.
->>>>>>> 96714ada
     } else {
       if (cameraLens) {
         delete cameraLens;
@@ -787,12 +778,12 @@
   size_t h = tile_end_y - tile_start_y;
   HDRImageBuffer sb(w, h);
   buffer.resize(w,h);
-  float adjusted_focus;
+
   stop();
   render_cell = true;
   {
     unique_lock<std::mutex> lk(m_done);
-    start_raytracing(adjusted_focus);
+    start_raytracing();
     cv_done.wait(lk, [this]{ return state == DONE; });
     lk.unlock();
   }
@@ -829,7 +820,6 @@
 }
 
 
-<<<<<<< HEAD
 void RaytracedRenderer::autofocus(const Vector2D left_top) {
   const State original_state = state;
   constexpr size_t w = 32;
@@ -933,106 +923,6 @@
   state = original_state; // return with original state
   delete focusBuffer;
   workerDoneCount = 0;
-=======
-float RaytracedRenderer::autofocus(const Vector2D left_top) {
-    //简化处理
-    float curr = 5;
-    return curr;
-  //const State original_state = state;
-  //constexpr size_t w = 32;
-  //constexpr size_t h = 32;
-  //focusBuffer = new HDRImageBuffer(w, h);
-  //bool is_focused = false;
-  //float near = 0.0f;
-  //float far = 50000.0f;
-  //float low = near;
-  //float high = far;
-  //float contrast1, contrast2;
-  //float curr = far;// assume low <= curr <= high always stands
-  //int max_iter = 10;
-  //int iter = 0;
-  //float threshold = 0.1f;
-  //float delta;
-
-
-  //while (!is_focused) {
-  //  if (iter++ > max_iter) {
-  //    fprintf(stdout, "[PathTracer] Autofocus failed!\n"); fflush(stdout);
-  //    break;
-  //  }
-
-  //  // TODO: sampling each pixel with path tracer
-  //  state = FOCUS_RENDERING;
-  //  num_tiles_w = w / imageTileSize + 1;
-  //  num_tiles_h = h / imageTileSize + 1;
-  //  tilesTotal = num_tiles_w * num_tiles_h;
-  //  tilesDone = 0;
-
-  //  // set the search focus
-  //  float mid_low = low + (high - low) / 3.0f; //-----low---mid_low---mid_high---high-----
-  //  float mid_high = low + 2 * (high - low) / 3.0f;
-  //  delta = curr - mid_low;
-  //  pt->focus(delta);
-
-  //  // populate the tile work queue
-  //  {
-  //    for (auto y = static_cast<size_t>(left_top.y); y < h; y += imageTileSize) {
-  //      for (auto x = static_cast<size_t>(left_top.x); x < w; x += imageTileSize) {
-  //        workQueue.put_work(WorkItem(x, y, imageTileSize, imageTileSize));
-  //      }
-  //    }
-  //    fprintf(stdout, "[PathTracer] Focusing... "); fflush(stdout);
-  //    for (int i=0; i<numWorkerThreads; i++) {
-  //      workerThreads[i] = new std::thread(&RaytracedRenderer::focus_thread, this);
-  //    }
-  //    unique_lock<std::mutex> lk(m_done);
-  //    cv_done.wait(lk, [this]{ return state == FOCUS_RENDER_DONE; });
-  //    lk.unlock();
-  //  }
-  //  //evaluate the focusBuffer
-  //  contrast1 = computeContrast(focusBuffer); 
-  //  focusBuffer->clear();
-
-  //  // evaluate the second focus
-  //  state = FOCUS_RENDERING;
-  //  pt->focus(-delta);
-  //  delta = curr - mid_high;
-  //  pt->focus(delta);
-  //  curr = mid_high;
-
-  //  // populate the tile work queue
-  //  {    
-  //    for (auto y = static_cast<size_t>(left_top.y); y < h; y += imageTileSize) {
-  //      for (auto x = static_cast<size_t>(left_top.x); x < w; x += imageTileSize) {
-  //        workQueue.put_work(WorkItem(x, y, imageTileSize, imageTileSize));
-  //      }
-  //    }
-  //    fprintf(stdout, "[PathTracer] Focusing... "); fflush(stdout);
-  //    for (int i=0; i<numWorkerThreads; i++) {
-  //      workerThreads[i] = new std::thread(&RaytracedRenderer::focus_thread, this);
-  //    }
-  //    unique_lock<std::mutex> lk(m_done);
-  //    cv_done.wait(lk, [this]{ return state == FOCUS_RENDER_DONE; });
-  //    lk.unlock();
-  //  }
-
-  //  //evaluate the focusBuffer
-  //  contrast2 = computeContrast(focusBuffer);
-  //  focusBuffer->clear();
-  //  if ( contrast1 > contrast2){
-  //    high = mid_high;
-  //    pt->focus(curr - mid_low);
-  //  }
-  //  else
-  //    low = mid_low;
-  //  if ( abs(contrast1 - contrast2) < threshold || abs(mid_high - mid_low) < threshold) {
-  //    is_focused = true;
-  //    fprintf(stdout, "[PathTracer] Autofocus complete!\n"); fflush(stdout);
-  //  }
-  //}
-  //state = original_state; // return with original state
-  //delete focusBuffer;
->>>>>>> 96714ada
 }
 
 void RaytracedRenderer::worker_thread() {
